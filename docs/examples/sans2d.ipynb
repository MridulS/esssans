{
 "cells": [
  {
   "cell_type": "markdown",
   "id": "9a935df3-c816-4829-99c3-2afa979b7611",
   "metadata": {},
   "source": [
    "# Sans2d data reduction\n",
    "\n",
    "## Introduction\n",
    "\n",
    "This notebook gives a concise overview of how to use the `esssans` package with Sciline, on the example of the data reduction of a Sans2d experiment.\n",
    "We begin with relevant imports:"
   ]
  },
  {
   "cell_type": "code",
   "execution_count": null,
   "id": "8c7f7cf7-0582-4953-a772-a0f87d1cf0e2",
   "metadata": {
    "tags": []
   },
   "outputs": [],
   "source": [
    "import numpy as np\n",
    "import scipp as sc\n",
    "import sciline\n",
    "import scippneutron as scn\n",
    "import plopp as pp\n",
    "import esssans as sans\n",
    "from esssans.types import *"
   ]
  },
  {
   "cell_type": "markdown",
   "id": "c21564a8-e742-4183-9edc-2c70c51d5863",
   "metadata": {},
   "source": [
    "## Create pipeline using Sciline\n",
    "\n",
    "We use all providers available in `esssans` as well as the `sans2d`-specific providers, which include I/O and mask setup specific to the [Sans2d](https://www.isis.stfc.ac.uk/Pages/sans2d.aspx) instrument:"
   ]
  },
  {
   "cell_type": "code",
   "execution_count": null,
   "id": "025fca0b-68a7-4d6e-a82a-86713cc3fca7",
   "metadata": {},
   "outputs": [],
   "source": [
    "pipeline = sciline.Pipeline(\n",
    "    sans.providers + sans.sans2d.providers,\n",
    "    params=sans.sans2d.default_parameters,\n",
    ")"
   ]
  },
  {
   "cell_type": "markdown",
   "id": "3da2d397-6206-4ed1-a98f-11b3aaf7e5b0",
   "metadata": {},
   "source": [
    "# Define reduction parameters\n",
    "\n",
    "We define the reduction parameters, with keys and types given by aliases or types defined in `esssans.types`:"
   ]
  },
  {
   "cell_type": "code",
   "execution_count": null,
   "id": "bc2fffe1-a694-43b7-9234-e31da42d6df3",
   "metadata": {
    "tags": []
   },
   "outputs": [],
   "source": [
    "pipeline[FileList[BackgroundRun]] = ['SANS2D00063159.hdf5']\n",
    "pipeline.insert(sans.transmission_from_background_run)\n",
    "pipeline[FileList[SampleRun]] = ['SANS2D00063114.hdf5']\n",
    "pipeline.insert(sans.transmission_from_sample_run)\n",
    "pipeline[FileList[EmptyBeamRun]] = ['SANS2D00063091.hdf5']\n",
    "pipeline[DirectBeamFilename] = 'DIRECT_SANS2D_REAR_34327_4m_8mm_16Feb16.hdf5'\n",
    "pipeline[OutFilename] = 'reduced.nxs'\n",
    "\n",
    "pipeline[WavelengthBins] = sc.linspace(\n",
    "    'wavelength', start=2.0, stop=16.0, num=141, unit='angstrom'\n",
    ")\n",
    "\n",
    "pipeline[sans.sans2d.LowCountThreshold] = sc.scalar(100, unit='counts')\n",
    "\n",
    "mask_interval = sc.array(dims=['wavelength'], values=[2.21, 2.59], unit='angstrom')\n",
    "pipeline[WavelengthMask] = sc.DataArray(\n",
    "    sc.array(dims=['wavelength'], values=[True]),\n",
    "    coords={'wavelength': mask_interval},\n",
    ")\n",
    "\n",
    "pipeline[QBins] = sc.linspace(dim='Q', start=0.01, stop=0.6, num=141, unit='1/angstrom')\n",
    "pipeline[NonBackgroundWavelengthRange] = sc.array(\n",
    "    dims=['wavelength'], values=[0.7, 17.1], unit='angstrom'\n",
    ")\n",
    "pipeline[CorrectForGravity] = True\n",
    "pipeline[UncertaintyBroadcastMode] = UncertaintyBroadcastMode.upper_bound\n",
    "pipeline[sans.ReturnEvents] = True"
   ]
  },
  {
   "cell_type": "markdown",
   "id": "c19eeaf0",
   "metadata": {},
   "source": [
    "## Use the pipeline\n",
    "\n",
    "### Compute final result\n",
    "\n",
    "We can get the graph for computing the background-subtracted $I(Q)$:"
   ]
  },
  {
   "cell_type": "code",
   "execution_count": null,
   "id": "a48c0f4d",
   "metadata": {},
   "outputs": [],
   "source": [
    "iofq = pipeline.get(BackgroundSubtractedIofQ)"
   ]
  },
  {
   "cell_type": "markdown",
   "id": "07c5c2cb",
   "metadata": {},
   "source": [
    "Before we compute the result, we can visualize the pipeline:"
   ]
  },
  {
   "cell_type": "code",
   "execution_count": null,
   "id": "bc186654",
   "metadata": {},
   "outputs": [],
   "source": [
    "# left-right layout works better for this graph\n",
    "iofq.visualize(graph_attr={'rankdir': 'LR'})"
   ]
  },
  {
   "cell_type": "markdown",
   "id": "505f26fc",
   "metadata": {},
   "source": [
    "Now we can compute the result:"
   ]
  },
  {
   "cell_type": "code",
   "execution_count": null,
   "id": "c8cf57ce",
   "metadata": {},
   "outputs": [],
   "source": [
    "result = iofq.compute()\n",
    "result.hist().plot(scale={'Q': 'log'}, norm='log')"
   ]
  },
  {
   "cell_type": "markdown",
   "id": "28532aa7",
   "metadata": {},
   "source": [
    "As the result was computed in event-mode, we can also use a different $Q$-binning, without re-reducing the data:"
   ]
  },
  {
   "cell_type": "code",
   "execution_count": null,
   "id": "e0748a1a",
   "metadata": {},
   "outputs": [],
   "source": [
    "result.hist(Q=60).plot(scale={'Q': 'log'}, norm='log')"
   ]
  },
  {
   "cell_type": "markdown",
   "id": "2359dd3d",
   "metadata": {},
   "source": [
    "In the above we used an upper bound for the uncertainties of the normalization factors.\n",
    "We can also compute the result with dropped normalization-factor uncertainties.\n",
    "This is incorrect, but is useful for understanding whether the normalization factors significantly contribute to the uncertainty of the result:"
   ]
  },
  {
   "cell_type": "code",
   "execution_count": null,
   "id": "6a8e0b6b",
   "metadata": {},
   "outputs": [],
   "source": [
    "pipeline[UncertaintyBroadcastMode] = UncertaintyBroadcastMode.drop\n",
    "result_drop = pipeline.compute(BackgroundSubtractedIofQ)\n",
    "# Reset the UnsertaintyBroadcastMode to the old value\n",
    "pipeline[UncertaintyBroadcastMode] = UncertaintyBroadcastMode.upper_bound\n",
    "sc.DataGroup(upper_bound=result, dropped=result_drop).hist().plot(norm='log')"
   ]
  },
  {
   "cell_type": "markdown",
   "id": "53ce1e48-b8a9-475a-b0ec-9ad204541543",
   "metadata": {},
   "source": [
    "### Save reduced data to file\n",
    "\n",
    "`esssans` provides a function for saving the reduced data as an [NXcanSAS](https://manual.nexusformat.org/classes/applications/NXcanSAS.html) file.\n",
    "It could be used directly with the `result` computed above, but we would have to provide the required metadata ourselves.\n",
    "Instead, we use Sciline to get all required information directly from the pipeline: (See also the [File output](https://scipp.github.io/sciline/recipes/recipes.html#File-output) docs.)"
   ]
  },
  {
   "cell_type": "code",
   "execution_count": null,
   "id": "b83c7580-fba7-43d8-b9d0-1aeeebbe0301",
   "metadata": {},
   "outputs": [],
   "source": [
    "from esssans.io import save_background_subtracted_iofq\n",
    "\n",
    "pipeline.bind_and_call(save_background_subtracted_iofq)"
   ]
  },
  {
   "cell_type": "markdown",
   "id": "f39206c6",
   "metadata": {},
   "source": [
    "### Compute intermediate results\n",
    "\n",
    "For inspection and debugging purposes we can also compute intermediate results.\n",
    "To avoid repeated computation (including costly loading of files) we can request multiple results at once, including the final result, if desired.\n",
    "For example:"
   ]
  },
  {
   "cell_type": "code",
   "execution_count": null,
   "id": "bb922379",
   "metadata": {},
   "outputs": [],
   "source": [
    "from esssans.isis import plot_flat_detector_xy\n",
    "\n",
    "monitors = (\n",
    "    WavelengthMonitor[SampleRun, Incident],\n",
    "    WavelengthMonitor[SampleRun, Transmission],\n",
    "    WavelengthMonitor[BackgroundRun, Incident],\n",
    "    WavelengthMonitor[BackgroundRun, Transmission],\n",
    ")\n",
    "parts = (CleanSummedQ[SampleRun, Numerator], CleanSummedQ[SampleRun, Denominator])\n",
    "iofqs = (IofQ[SampleRun], IofQ[BackgroundRun], BackgroundSubtractedIofQ)\n",
    "keys = monitors + (MaskedData[SampleRun],) + parts + iofqs\n",
    "\n",
    "results = pipeline.compute(keys)\n",
    "\n",
    "display(sc.plot({str(key): results[key] for key in monitors}, norm='log'))\n",
    "\n",
    "display(plot_flat_detector_xy(results[MaskedData[SampleRun]].sum('tof'), norm='log'))\n",
    "\n",
    "parts = {str(key): results[key] for key in parts}\n",
    "parts = {key: val if val.bins is None else val.hist() for key, val in parts.items()}\n",
    "display(sc.plot(parts, norm='log'))\n",
    "\n",
    "iofqs = {str(key): results[key] for key in iofqs}\n",
    "iofqs = {key: val if val.bins is None else val.hist() for key, val in iofqs.items()}\n",
    "display(sc.plot(iofqs, norm='log'))"
   ]
  },
  {
   "cell_type": "markdown",
   "id": "372b8d4f",
   "metadata": {},
   "source": [
    "### Avoiding duplicate computation with parameter tables\n",
    "\n",
    "We have seen above that Sciline can avoid duplicate computation by requesting multiple results.\n",
    "However, this is not always possible, for example if we want to compute the final result with different parameters.\n",
    "In this case we can use parameter tables to avoid duplicate computation.\n",
    "For example, we can compute the final result with different values for handling the uncertainties of the normalization factors.\n",
    "This will avoid repeating loading files as well as some computation steps:"
   ]
  },
  {
   "cell_type": "code",
   "execution_count": null,
   "id": "ceb079ee",
   "metadata": {},
   "outputs": [],
   "source": [
    "from typing import NewType\n",
    "\n",
    "Mode = NewType('Mode', str)\n",
    "param_table = sciline.ParamTable(\n",
    "    Mode,\n",
    "    {\n",
    "        UncertaintyBroadcastMode: [\n",
    "            UncertaintyBroadcastMode.upper_bound,\n",
    "            UncertaintyBroadcastMode.drop,\n",
    "        ]\n",
    "    },\n",
    "    index=[Mode('upper_bound'), Mode('drop')],\n",
    ")\n",
    "pipeline.set_param_table(param_table)\n",
    "results = pipeline.compute(sciline.Series[Mode, BackgroundSubtractedIofQ])\n",
    "sc.DataGroup(results).hist().plot(norm='log')"
   ]
  },
  {
   "cell_type": "markdown",
   "id": "94062d33-04cb-4a4d-aef1-e5ec58c228c4",
   "metadata": {},
   "source": [
    "## Wavelength bands\n",
    "\n",
    "We can also compute $I(Q)$ inside a set of wavelength bands, instead of using the full wavelength range in one go.\n",
    "This is useful for debugging purposes.\n",
    "\n",
    "To achieve this, we need to supply the `WavelengthBands` parameter (as a two-dimensional variable),\n",
    "representing the wavelength range for each band."
   ]
  },
  {
   "cell_type": "code",
   "execution_count": null,
   "id": "27068e8a-350f-4ea4-b4a4-2b13926905b5",
   "metadata": {},
   "outputs": [],
   "source": [
    "pipeline[WavelengthBands] = sc.linspace(\n",
    "    'wavelength', start=2.0, stop=16.0, num=11, unit='angstrom'\n",
    ")"
   ]
  },
  {
   "cell_type": "markdown",
   "id": "cc3cac02-2cb4-4da5-a83d-8e6fb3d2c929",
   "metadata": {},
   "source": [
    "Compute the result:"
   ]
  },
  {
   "cell_type": "code",
   "execution_count": null,
   "id": "6bd670f9-85db-4257-ab67-e296a7e8ecdf",
   "metadata": {},
   "outputs": [],
   "source": [
    "result = pipeline.compute(BackgroundSubtractedIofQ)\n",
    "result"
   ]
  },
  {
   "cell_type": "markdown",
   "id": "601d2a4f-1295-4918-8177-d2dca0b839f9",
   "metadata": {},
   "source": [
    "The result is two-dimensional and we over-plot all the bands onto the same axes:"
   ]
  },
  {
   "cell_type": "code",
   "execution_count": null,
   "id": "d5df969d-79d1-443a-a71b-88faf8b57a37",
   "metadata": {},
   "outputs": [],
   "source": [
    "pp.plot(sc.collapse(result.hist(), keep='Q'), norm='log')"
   ]
  }
 ],
 "metadata": {
  "kernelspec": {
   "display_name": "Python 3 (ipykernel)",
   "language": "python",
   "name": "python3"
  },
  "language_info": {
   "codemirror_mode": {
    "name": "ipython",
    "version": 3
   },
   "file_extension": ".py",
   "mimetype": "text/x-python",
   "name": "python",
   "nbconvert_exporter": "python",
<<<<<<< HEAD
   "pygments_lexer": "ipython3",
   "version": "3.10.12"
=======
   "pygments_lexer": "ipython3"
>>>>>>> 2afaa28d
  }
 },
 "nbformat": 4,
 "nbformat_minor": 5
}<|MERGE_RESOLUTION|>--- conflicted
+++ resolved
@@ -392,12 +392,7 @@
    "mimetype": "text/x-python",
    "name": "python",
    "nbconvert_exporter": "python",
-<<<<<<< HEAD
-   "pygments_lexer": "ipython3",
-   "version": "3.10.12"
-=======
    "pygments_lexer": "ipython3"
->>>>>>> 2afaa28d
   }
  },
  "nbformat": 4,
