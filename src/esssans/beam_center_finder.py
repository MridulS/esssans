# SPDX-License-Identifier: BSD-3-Clause
# Copyright (c) 2023 Scipp contributors (https://github.com/scipp)

import uuid
from typing import Dict, List, NewType, Optional, Union

import numpy as np
import sciline
import scipp as sc
from scipp.core import concepts

from .conversions import (
    ElasticCoordTransformGraph,
    calibrate_positions,
    compute_Q,
    detector_to_wavelength,
    mask_wavelength,
)
from .i_of_q import merge_spectra
from .logging import get_logger
from .normalization import (
    iofq_denominator,
    normalize,
    process_wavelength_bands,
    solid_angle,
)
from .types import (
    BeamCenter,
    CalibratedMaskedData,
    DetectorPixelShape,
    IofQ,
    LabFrameTransform,
    MaskedData,
    NormWavelengthTerm,
    QBins,
    ReturnEvents,
    SampleRun,
    UncertaintyBroadcastMode,
    WavelengthBins,
)


def _xy_extrema(pos: sc.Variable) -> sc.Variable:
    x_min = pos.fields.x.min()
    x_max = pos.fields.x.max()
    y_min = pos.fields.y.min()
    y_max = pos.fields.y.max()
    return sc.concat([x_min, x_max, y_min, y_max], dim='extremes')


def beam_center_from_center_of_mass(
    data: MaskedData[SampleRun],
    graph: ElasticCoordTransformGraph,
) -> BeamCenter:
    """
    Estimate the beam center via the center-of-mass of the data counts.

    The center-of-mass is simply the weighted mean of the positions.
    Areas with low counts are excluded from the center of mass calculation, as they
    typically fall into asymmetric regions of the detector panel and would thus lead
    to a biased result. The beam is assumed to be roughly aligned with the Z axis.
    The returned beam center is the component normal to the beam direction, projected
    onto the X-Y plane.

    Parameters
    ----------
    data:
        The data to find the beam center of.
    graph:
        Coordinate transformation graph for elastic SANS.

    Returns
    -------
    :
        The beam center position as a vector.
    """

    dims_to_sum = set(data.dims) - set(data.coords['position'].dims)
    if dims_to_sum:
        summed = data.sum(dims_to_sum)
    else:
        summed = data.bins.sum()
    if summed.ndim > 1:
        summed = summed.flatten(to=uuid.uuid4().hex)

    pos = summed.coords['position']
    v = sc.values(summed)
    mask = concepts.irreducible_mask(summed, dim=None)
    if mask is None:
        mask = sc.zeros(sizes=pos.sizes, dtype='bool')
    extrema = _xy_extrema(pos[~mask])
    # Mean including existing masks
    cutoff = 0.1 * v.mean().data
    low_counts = v.data < cutoff
    # Increase cutoff until we no longer include pixels at the X/Y min/max.
    # This would be simpler if the logical panel shape was reflected in the
    # dims of the input data, instead of having a flat list of pixels.
    while sc.any(_xy_extrema(pos[~(mask | low_counts)]) == extrema):
        cutoff *= 2.0
        low_counts = v.data < cutoff
    # See scipp/scipp#3271, the following lines are a workaround
    select = ~(low_counts | mask)
    v = v.data[select]
    pos = pos[select]
    com = sc.sum(pos * v) / v.sum()

    # We compute the shift between the incident beam direction and the center-of-mass
    incident_beam = summed.transform_coords('incident_beam', graph=graph).coords[
        'incident_beam'
    ]
    n_beam = incident_beam / sc.norm(incident_beam)
    com_shift = com - sc.dot(com, n_beam) * n_beam
    xy = [com_shift.fields.x.value, com_shift.fields.y.value]
    return _offsets_to_vector(data=summed, xy=xy, graph=graph)


def _offsets_to_vector(data: sc.DataArray, xy: List[float], graph: dict) -> sc.Variable:
    """
    Convert x,y offsets inside the plane normal to the beam to a vector in absolute
    coordinates.
    """
    u = data.coords['position'].unit
    # Get two vectors that define the plane normal to the beam
    coords = data.transform_coords(
        ['cyl_x_unit_vector', 'cyl_y_unit_vector'], graph=graph
    ).coords
    center = xy[0] * coords['cyl_x_unit_vector'] + xy[1] * coords['cyl_y_unit_vector']
    center.unit = u
    return center


def _iofq_in_quadrants(
    xy: List[float],
    data: sc.DataArray,
    norm: sc.DataArray,
    graph: dict,
    q_bins: Union[int, sc.Variable],
    wavelength_bins: sc.Variable,
    transform: sc.Variable,
    pixel_shape: sc.DataGroup,
) -> Dict[str, sc.DataArray]:
    """
    Compute the intensity as a function of Q inside 4 quadrants in Phi.

    Parameters
    ----------
    xy:
        The x,y offsets in the plane normal to the beam.
    data:
        The sample data.
    norm:
        The denominator data for normalization.
    graph:
        Coordinate transformation graph.
    q_bins:
        Bin edges for Q.
    wavelength_bins:
        The binning in wavelength to use for computing the intensity as a function of Q.

    Returns
    -------
    :
        A dictionary containing the intensity as a function of Q in each quadrant.
        The quadrants are named 'south-west', 'south-east', 'north-east', and
        'north-west'.
    """
    pi = sc.constants.pi.value
<<<<<<< HEAD
=======
    phi = data.transform_coords(
        'phi', graph=graph, keep_intermediate=False, keep_inputs=False
    ).coords['phi']
    if phi.bins is not None or 'wavelength' in phi.dims:
        # If gravity-correction is enabled, phi depends on wavelength (and event).
        # We cannot handle this below, so we approximate phi by the mean value.
        phi = phi.mean('wavelength')
>>>>>>> f87b8028
    phi_bins = sc.linspace('phi', -pi, pi, 5, unit='rad')
    quadrants = ['south-west', 'south-east', 'north-east', 'north-west']

    providers = [
        compute_Q,
        merge_spectra,
        normalize,
        iofq_denominator,
        mask_wavelength,
        detector_to_wavelength,
        solid_angle,
        calibrate_positions,
        process_wavelength_bands,
    ]
    params = {}
    params[UncertaintyBroadcastMode] = UncertaintyBroadcastMode.upper_bound
    params[ReturnEvents] = False
    params[WavelengthBins] = wavelength_bins
    params[QBins] = q_bins
    params[DetectorPixelShape[SampleRun]] = pixel_shape
    params[LabFrameTransform[SampleRun]] = transform
    params[ElasticCoordTransformGraph] = graph
    params[BeamCenter] = _offsets_to_vector(data=data, xy=xy, graph=graph)

    pipeline = sciline.Pipeline(providers, params=params)
    pipeline[MaskedData[SampleRun]] = data
    calibrated = pipeline.compute(CalibratedMaskedData[SampleRun])
    phi = calibrated.transform_coords(
        'phi', graph=graph, keep_intermediate=False, keep_inputs=False
    ).coords['phi']

    out = {}
    for i, quad in enumerate(quadrants):
        # Select pixels based on phi
        sel = (phi >= phi_bins[i]) & (phi < phi_bins[i + 1])
        pipeline[MaskedData[SampleRun]] = data[sel]
        pipeline[NormWavelengthTerm[SampleRun]] = (
            norm if norm.dims == ('wavelength',) else norm[sel]
        )
        out[quad] = pipeline.compute(IofQ[SampleRun])
    return out


def _cost(xy: List[float], *args) -> float:
    """
    Cost function for determining how close the :math:`I(Q)` curves are in all four
    quadrants. The cost is defined as

    .. math::

       \\text{cost} = \\frac{\\sum_{Q}\\sum_{i=1}^{i=4} \\overline{I}(Q)\\left(I(Q)_{i} - \\overline{I}(Q)\\right)^2}{\\sum_{Q}\\overline{I}(Q)} ~,

    where :math:`i` represents the 4 quadrants and :math:`\\overline{I}(Q)` is the mean
    intensity of the 4 quadrants as a function of :math:`Q`. This is basically a
    weighted mean of the square of the differences between the :math:`I(Q)` curves in
    the 4 quadrants with respect to the mean, and where the weights are
    :math:`\\overline{I}(Q)`.
    We use a weighted mean, as opposed to relative (percentage) differences to give
    less importance to regions with low statistics which are potentially noisy and
    would contribute significantly to the computed cost.

    Parameters
    ----------
    xy:
        The x,y offsets in the plane normal to the beam.
    *args:
        Arguments passed to :func:`iofq_in_quadrants`.

    Returns
    -------
    :
        The sum of the residuals for :math:`I(Q)` in the 4 quadrants, with respect to
        the mean :math:`I(Q)` in all quadrants.

    Notes
    -----
    Mantid uses a different cost function. They compute the horizontal (Left - Right)
    and the vertical (Top - Bottom) costs, and require both to be below the tolerance.
    The costs are defined as

    .. math::

       \\text{cost} = \\sum_{Q} \\left(I(Q)_{\\text{L,T}} - I(Q)_{\\text{R,B}}\\right)^2 ~.

    Using absolute differences instead of a weighted mean is similar to our cost
    function in the way that it would give a lot of weight to even a small difference
    in a high-intensity region. However, it also means that an absolute difference of
    e.g. 2 in a high-intensity region would be weighted the same as a difference of 2
    in a low-intensity region.
    It is also not documented why two separate costs are computed, instead of a single
    one. The Mantid implementation is available
    `here <https://github.com/mantidproject/mantid/blob/main/Framework/PythonInterface/plugins/algorithms/WorkflowAlgorithms/SANS/SANSBeamCentreFinder.py`_.
    """  # noqa: E501
    iofq = _iofq_in_quadrants(xy, *args)
    all_q = sc.concat([sc.values(da) for da in iofq.values()], dim='quadrant')
    ref = all_q.mean('quadrant')
    c = (all_q - ref) ** 2
    out = (sc.sum(ref * c) / sc.sum(ref)).value
    logger = get_logger('sans')
    if not np.isfinite(out):
        out = np.inf
        logger.info(
            'Non-finite value computed in cost. This is likely due to a division by '
            'zero. If the final results for the beam center are not satisfactory, '
            'try restricting your Q range, or increasing the size of your Q bins to '
            'improve statistics in the denominator.'
        )
    logger.info(f'Beam center finder: x={xy[0]}, y={xy[1]}, cost={out}')
    return out


BeamCenterFinderQBins = NewType('BeamCenterFinderQBins', sc.Variable)
"""Q binning used for the beam center finder"""

BeamCenterFinderTolerance = NewType('BeamCenterFinderTolerance', float)
"""Tolerance used for the beam center finder"""

BeamCenterFinderMinimizer = NewType('BeamCenterFinderMinimizer', str)
"""Minimizer used for the beam center finder"""


def beam_center_from_iofq(
    data: MaskedData[SampleRun],
    graph: ElasticCoordTransformGraph,
    wavelength_bins: WavelengthBins,
    norm: NormWavelengthTerm[SampleRun],
    q_bins: BeamCenterFinderQBins,
    transform: LabFrameTransform[SampleRun],
    pixel_shape: DetectorPixelShape[SampleRun],
    minimizer: Optional[BeamCenterFinderMinimizer],
    tolerance: Optional[BeamCenterFinderTolerance],
) -> BeamCenter:
    """
    Find the beam center of a SANS scattering pattern using an I(Q) calculation.

    Description of the procedure:

    #. obtain an initial guess by computing the center-of-mass of the pixels,
       weighted by the counts on each pixel
    #. from that initial guess, divide the panel into 4 quadrants
    #. compute :math:`I(Q)` inside each quadrant and compute the residual difference
       between all 4 quadrants
    #. iteratively move the centre position and repeat 2. and 3. until all 4
       :math:`I(Q)` curves lie on top of each other

    Parameters
    ----------
    data:
        The DataArray containing the detector data.
    graph:
        Coordinate transformation graph for elastic SANS.
    wavelength_bins:
        The binning in the wavelength dimension to be used.
    q_bins:
        The binning in the Q dimension to be used.
    minimizer:
        The Scipy minimizer method to use (see the
        `Scipy docs <https://docs.scipy.org/doc/scipy/reference/generated/scipy.optimize.minimize.html>`_
        for details).
    tolerance:
        Tolerance for termination (see the
        `Scipy docs <https://docs.scipy.org/doc/scipy/reference/generated/scipy.optimize.minimize.html>`_
        for details).

    Returns
    -------
    :
        The beam center position as a vector.

    Notes
    -----
    We record here the thought process we went through during the writing of this
    algorithm. This information is important for understanding why the beam center
    finding is implemented the way it is, and should be considered carefully before
    making changes to the logic of the algorithm.

    **Use a + cut, not an X cut**

    The first idea for implementing the beam center finder was to cut the detector
    panel into 4 wedges using a cross (X) shape. This is what Mantid does, and seemed
    natural, because the offsets when searching for the beam center would be applied
    along the horizontal and vertical directions.
    This worked well on square detector panels (like the SANS2D detector), but on
    rectangular detectors, the north and south wedges ended up holding many less pixels
    than the east and west panels.
    More pixels means more contributions to a particular :math:`Q` bin, and comparing
    the :math:`I(Q)` curves in the 4 wedges was thus not possible.
    We therefore divided the detector panel into 4 quadrants using a ``+`` cut instead.
    Note that since we are looking at an isotropic scattering pattern, the shape of the
    cut (and the number of quadrants) should not matter for the resulting shapes of the
    :math:`I(Q)` curves.

    **Normalization inside the 4 quadrants**

    The first attempt at implementing the beam center finder was to only compute the
    raw counts as a function of $Q$ for the sample run, and not compute any
    normalization term.
    The idea was that even though this would change the shape of the :math:`I(Q)` curve,
    because we were looking at isotropic scattering, it would change the shape of the
    curve isotropically, thus still allowing us to find the center when the curves in
    all 4 quadrants overlap.
    The motivation for this was to save computational cost.

    After discovering the issue that using a ``X`` shaped cut for dividing the detector
    panel would yield different contributions to :math:`I(Q)` in the different wedges,
    we concluded that some normalization was necessary.
    The first version was to simply sum the counts in each quadrant and use this to
    normalize the counts for each intensity curve.

    This was, however, not sufficient in cases where masks are applied to the detector
    pixels. It is indeed very common to mask broken pixels, as well as the region of
    the detector where the sample holder is casting a shadow.
    Such a sample holder will not appear in all 4 quadrants, and because it spans a
    range of scattering (:math:`2{\\theta}`) angles, it spans a range of :math:`Q` bins.

    All this means that we in fact need to perform a reduction as close as possible to
    the full :math:`I(Q)` reduction in each of the 4 quadrants to achieve a reliable
    result.
    We write 'as close as possible' because In the full :math:`I(Q)` reduction, there
    is a term :math:`D({\\lambda})` in the normalization called the 'direct beam' which
    gives the efficiency of the detectors as a function of wavelength.
    Because finding the beam center is required to compute the direct beam in the first
    place, we do not include this term in the computation of :math:`I(Q)` for finding
    the beam center. This changes the shape of the :math:`I(Q)` curve, but since it
    changes it in the same manner for all :math:`{\\phi}` angles, this does not affect
    the results for finding the beam center.

    This is what is now implemented in this version of the algorithm.
    """  # noqa: E501
    from scipy.optimize import minimize

    logger = get_logger('sans')

    logger.info(f'Requested minimizer: {minimizer}')
    logger.info(f'Requested tolerance: {tolerance}')
    minimizer = minimizer or 'Nelder-Mead'
    tolerance = tolerance or 0.1
    logger.info(f'Using minimizer: {minimizer}')
    logger.info(f'Using tolerance: {tolerance}')

    # Flatten positions dim which is required during the iterations for slicing with a
    # boolean mask
    pos_dims = data.coords['position'].dims
    new_dim = uuid.uuid4().hex
    data = data.flatten(dims=pos_dims, to=new_dim)
    dims_to_flatten = [dim for dim in norm.dims if dim in pos_dims]
    if dims_to_flatten:
        norm = norm.flatten(dims=dims_to_flatten, to=new_dim)

    # Use center of mass to get initial guess for beam center
    com_shift = beam_center_from_center_of_mass(data, graph)
    logger.info(f'Initial guess for beam center: {com_shift}')

    coords = data.transform_coords(
        ['cylindrical_x', 'cylindrical_y'], graph=graph
    ).coords
    bounds = [
        (coords['cylindrical_x'].min().value, coords['cylindrical_x'].max().value),
        (coords['cylindrical_y'].min().value, coords['cylindrical_y'].max().value),
    ]

    # Refine using Scipy optimize
    res = minimize(
        _cost,
        x0=[com_shift.fields.x.value, com_shift.fields.y.value],
        args=(data, norm, graph, q_bins, wavelength_bins, transform, pixel_shape),
        bounds=bounds,
        method=minimizer,
        tol=tolerance,
    )

    center = _offsets_to_vector(data=data, xy=res.x, graph=graph)
    logger.info(f'Final beam center value: {center}')
    logger.info(f'Beam center finder minimizer info: {res}')
    return center<|MERGE_RESOLUTION|>--- conflicted
+++ resolved
@@ -165,16 +165,6 @@
         'north-west'.
     """
     pi = sc.constants.pi.value
-<<<<<<< HEAD
-=======
-    phi = data.transform_coords(
-        'phi', graph=graph, keep_intermediate=False, keep_inputs=False
-    ).coords['phi']
-    if phi.bins is not None or 'wavelength' in phi.dims:
-        # If gravity-correction is enabled, phi depends on wavelength (and event).
-        # We cannot handle this below, so we approximate phi by the mean value.
-        phi = phi.mean('wavelength')
->>>>>>> f87b8028
     phi_bins = sc.linspace('phi', -pi, pi, 5, unit='rad')
     quadrants = ['south-west', 'south-east', 'north-east', 'north-west']
 
@@ -205,6 +195,10 @@
     phi = calibrated.transform_coords(
         'phi', graph=graph, keep_intermediate=False, keep_inputs=False
     ).coords['phi']
+    if phi.bins is not None or 'wavelength' in phi.dims:
+        # If gravity-correction is enabled, phi depends on wavelength (and event).
+        # We cannot handle this below, so we approximate phi by the mean value.
+        phi = phi.mean('wavelength')
 
     out = {}
     for i, quad in enumerate(quadrants):
